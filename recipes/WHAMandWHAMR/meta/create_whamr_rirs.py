--- conflicted
+++ resolved
@@ -9,13 +9,7 @@
 import argparse
 import torchaudio
 
-<<<<<<< HEAD
-import sys
-sys.path.append("../../../") 
-from recipes.WHAMandWHAMR.meta.wham_room import WhamRoom
-=======
 from wham_room import WhamRoom
->>>>>>> 4f8e43ba
 from scipy.signal import resample_poly
 import torch
 from speechbrain.pretrained.fetching import fetch
