--- conflicted
+++ resolved
@@ -91,52 +91,37 @@
         super().__init__(input_shape=input_shape)
 
         if cnn_blocks > 0:
-            self.append(Sequential, layer_name="CNN")
+            self.append(sb.nnet.containers.Sequential, layer_name="CNN")
 
         for block_index in range(cnn_blocks):
-<<<<<<< HEAD
             block_name = f"block_{block_index}"
-            self.CNN.append(Sequential, layer_name=block_name)
-            self.CNN[block_name].append(
-                Conv2d,
-=======
-            self.append(
+            self.CNN.append(
+                sb.nnet.containers.Sequential, layer_name=block_name
+            )
+            self.CNN[block_name].append(
                 sb.nnet.CNN.Conv2d,
->>>>>>> df974e7b
                 out_channels=cnn_channels[block_index],
                 kernel_size=cnn_kernelsize,
                 layer_name="conv_1",
             )
-<<<<<<< HEAD
-            self.CNN[block_name].append(LayerNorm, layer_name="norm_1")
+            self.CNN[block_name].append(
+                sb.nnet.normalization.LayerNorm, layer_name="norm_1"
+            )
             self.CNN[block_name].append(activation(), layer_name="act_1")
             self.CNN[block_name].append(
-                Conv2d,
-=======
-            self.append(sb.nnet.normalization.LayerNorm)
-            self.append(activation())
-            self.append(
                 sb.nnet.CNN.Conv2d,
->>>>>>> df974e7b
                 out_channels=cnn_channels[block_index],
                 kernel_size=cnn_kernelsize,
                 layer_name="conv_2",
             )
-<<<<<<< HEAD
-            self.CNN[block_name].append(LayerNorm, layer_name="norm_2")
+            self.CNN[block_name].append(
+                sb.nnet.normalization.LayerNorm, layer_name="norm_2"
+            )
             self.CNN[block_name].append(activation(), layer_name="act_2")
 
             if not using_2d_pooling:
                 self.CNN[block_name].append(
-                    Pooling1d(
-=======
-            self.append(sb.nnet.normalization.LayerNorm)
-            self.append(activation())
-
-            if not using_2d_pooling:
-                self.append(
                     sb.nnet.pooling.Pooling1d(
->>>>>>> df974e7b
                         pool_type="max",
                         input_dims=4,
                         kernel_size=inter_layer_pooling_size[block_index],
@@ -145,13 +130,8 @@
                     layer_name="pooling",
                 )
             else:
-<<<<<<< HEAD
                 self.CNN[block_name].append(
-                    Pooling2d(
-=======
-                self.append(
                     sb.nnet.pooling.Pooling2d(
->>>>>>> df974e7b
                         pool_type="max",
                         kernel_size=(
                             inter_layer_pooling_size[block_index],
@@ -162,19 +142,9 @@
                     layer_name="pooling",
                 )
 
-<<<<<<< HEAD
-            self.CNN[block_name].append(
-                Dropout2d(drop_rate=dropout), layer_name="dropout"
-            )
-
-        if time_pooling:
-            self.append(
-                Pooling1d(
-                    pool_type="max", kernel_size=time_pooling_size, pool_axis=1,
-                ),
-                layer_name="time_pooling",
-=======
-            self.append(sb.nnet.dropout.Dropout2d(drop_rate=dropout))
+            self.CNN[block_name].append(
+                sb.nnet.dropout.Dropout2d(drop_rate=dropout), layer_name="drop"
+            )
 
         if time_pooling:
             self.append(
@@ -183,8 +153,8 @@
                     input_dims=4,
                     kernel_size=time_pooling_size,
                     pool_axis=1,
-                )
->>>>>>> df974e7b
+                ),
+                layer_name="time_pooling",
             )
 
         # This projection helps reducing the number of parameters
@@ -193,27 +163,18 @@
         # often lead to very large flattened layers
         # This layer projects it back to something reasonable
         if projection_dim != -1:
-<<<<<<< HEAD
-            self.append(Sequential, layer_name="projection")
+            self.append(sb.nnet.containers.Sequential, layer_name="projection")
             self.projection.append(
-                Linear,
+                sb.nnet.linear.Linear,
                 n_neurons=projection_dim,
                 bias=True,
                 combine_dims=True,
                 layer_name="linear",
             )
-            self.projection.append(LayerNorm, layer_name="norm")
+            self.projection.append(
+                sb.nnet.normalization.LayerNorm, layer_name="norm"
+            )
             self.projection.append(activation(), layer_name="act")
-=======
-            self.append(
-                sb.nnet.linear.Linear,
-                n_neurons=projection_dim,
-                bias=True,
-                combine_dims=True,
-            )
-            self.append(sb.nnet.normalization.LayerNorm)
-            self.append(activation())
->>>>>>> df974e7b
 
         if rnn_layers > 0:
             self.append(
@@ -227,23 +188,22 @@
             )
 
         if dnn_blocks > 0:
-            self.append(Sequential, layer_name="DNN")
+            self.append(sb.nnet.containers.Sequential, layer_name="DNN")
 
         for block_index in range(dnn_blocks):
-<<<<<<< HEAD
             block_name = f"block_{block_index}"
-            self.DNN.append(Sequential, layer_name=block_name)
+            self.DNN.append(
+                sb.nnet.containers.Sequential, layer_name=block_name
+            )
             self.DNN[block_name].append(
-                Linear, n_neurons=dnn_neurons, bias=True, layer_name="linear"
-            )
-            self.DNN[block_name].append(BatchNorm1d, layer_name="norm")
+                sb.nnet.linear.Linear,
+                n_neurons=dnn_neurons,
+                layer_name="linear",
+            )
+            self.DNN[block_name].append(
+                sb.nnet.normalization.BatchNorm1d, layer_name="norm"
+            )
             self.DNN[block_name].append(activation(), layer_name="act")
             self.DNN[block_name].append(
                 torch.nn.Dropout(p=dropout), layer_name="dropout"
-            )
-=======
-            self.append(sb.nnet.linear.Linear, n_neurons=dnn_neurons, bias=True)
-            self.append(sb.nnet.normalization.BatchNorm1d)
-            self.append(activation())
-            self.append(torch.nn.Dropout(p=dropout))
->>>>>>> df974e7b
+            )